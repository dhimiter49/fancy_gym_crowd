--- conflicted
+++ resolved
@@ -62,28 +62,6 @@
         # containers for plotting
         self.metadata = {'render.modes': ["human", "partial"]}
         self.fig = None
-<<<<<<< HEAD
-        rect_1 = patches.Rectangle((-self.n_links, -1),
-                                   self.n_links + self.hole_x - self.hole_width / 2, 1,
-                                   fill=True, edgecolor='k', facecolor='k')
-        rect_2 = patches.Rectangle((self.hole_x + self.hole_width / 2, -1),
-                                   self.n_links - self.hole_x + self.hole_width / 2, 1,
-                                   fill=True, edgecolor='k', facecolor='k')
-        rect_3 = patches.Rectangle((self.hole_x - self.hole_width / 2, -1), self.hole_width,
-                                   1 - self.hole_depth,
-                                   fill=True, edgecolor='k', facecolor='k')
-
-        self.patches = [rect_1, rect_2, rect_3]
-
-    @property
-    def init_qpos(self):
-        return self.start_pos
-
-    @property
-    def end_effector(self):
-        return self._joints[self.n_links].T
-=======
->>>>>>> 6ae19596
 
         self._steps = 0
         self.seed()
@@ -92,13 +70,6 @@
         """
         A single step with an action in joint velocity space
         """
-<<<<<<< HEAD
-        vel = action  # + 0.05 * np.random.randn(self.n_links)
-        acc = (vel - self._angle_velocity) / self.dt
-        self._angle_velocity = vel
-        self._joint_angles = self._joint_angles + self.dt * self._angle_velocity
-=======
->>>>>>> 6ae19596
 
         self._angle_velocity = action
         self._joint_angles = self._joint_angles + self.dt * self._angle_velocity
@@ -270,23 +241,11 @@
 
         if mode == "human":
 
-<<<<<<< HEAD
-        elif mode == "partial":
-            if self._steps == 1:
-                # fig, ax = plt.subplots()
-                # Add the patch to the Axes
-                try:
-                    [plt.gca().add_patch(rect) for rect in self.patches]
-                except RuntimeError:
-                    pass
-                # plt.pause(0.01)
-=======
             # arm
             self.line.set_data(self._joints[:, 0], self._joints[:, 1])
 
             self.fig.canvas.draw()
             self.fig.canvas.flush_events()
->>>>>>> 6ae19596
 
         elif mode == "partial":
             if self._steps % 20 == 0 or self._steps in [1, 199] or self._is_collided:
