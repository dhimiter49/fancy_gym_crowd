--- conflicted
+++ resolved
@@ -49,8 +49,6 @@
 
 [//]:  |`HoleReacherDetPMP-v0`|
 
-<<<<<<< HEAD
-=======
 ### OpenAI gym Environments
 These environments are wrapped-versions of their OpenAI-gym counterparts.
 
@@ -74,14 +72,6 @@
 |`dmc_reacher-hard_detpmp-v0`| A DetPmP wrapped version of the "hard" task for the "reacher" environment.| 1000 | 10 | 4
 |`dmc_reacher-hard_dmp-v0`| A DMP wrapped version of the "hard" task for the "reacher" environment. | 1000 | 10 | 4
 
-
-## Stochastic Search
-|Name| Description|Horizon|Action Dimension|Observation Dimension
-|---|---|---|---|---|
-|`Rosenbrock{dim}-v0`| Gym interface for Rosenbrock function. `{dim}` is one of 5, 10, 25, 50 or 100. | 1 | `{dim}` | 0
-
-
->>>>>>> d2414797
 ## Install
 1. Clone the repository 
 ```bash 
