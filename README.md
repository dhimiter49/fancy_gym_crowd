--- conflicted
+++ resolved
@@ -19,103 +19,13 @@
 
 ## Quickstart Guide
 
-|  &#x26A0; We recommend installing `fancy_gym` into a virtual environment as provided by [venv](https://docs.python.org/3/library/venv.html), [Poetry](https://python-poetry.org/) or [Conda](https://docs.conda.io/en/latest/). |
-| ----------------------------------------------------------------------------------------------------------------------------------------------- |
+| &#x26A0; We recommend installing `fancy_gym` into a virtual environment as provided by [venv](https://docs.python.org/3/library/venv.html), [Poetry](https://python-poetry.org/) or [Conda](https://docs.conda.io/en/latest/). |
+| ------------------------------------------------------------------------------------------------------------------------------------------------------------------------------------------------------------------------------ |
 
-<<<<<<< HEAD
 Install via pip [or use an alternative installation method](https://dominik-roth.eu/fancy/guide/installation.html)
 
 ```bash
     pip install 'fancy_gym[all]'
-=======
-```python
-import gymnasium as gym
-import fancy_gym
-
-env = gym.make('fancy/Reacher5d-v0', render_mode='human')
-# or env = gym.make('metaworld/reach-v2', render_mode='human') # fancy_gym allows access to all metaworld ML1 tasks via the metaworld/ NS
-# or env = gym.make('dm_control/ball_in_cup-catch-v0', render_mode='human')
-# or env = gym.make('Reacher-v2', render_mode='human')
-observation = env.reset(seed=1)
-env.render()
-
-for i in range(1000):
-    action = env.action_space.sample()
-    observation, reward, terminated, truncated, info = env.step(action)
-
-    if terminated or truncated:
-        observation, info = env.reset()
-```
-
-### Black-box Environments
-
-All environments provide by default the cumulative episode reward, this can however be changed if necessary. Optionally, each environment returns all collected information from each step as part of the infos. This information is, however, mainly meant for debugging as well as logging and not for training.
-
-| Key                 | Description                                                                                                                                                                                                                                      | Type     |
-| ------------------- | ------------------------------------------------------------------------------------------------------------------------------------------------------------------------------------------------------------------------------------------------ | -------- |
-| `positions`         | Generated trajectory from MP                                                                                                                                                                                                                     | Optional |
-| `velocities`        | Generated trajectory from MP                                                                                                                                                                                                                     | Optional |
-| `step_actions`      | Step-wise executed action based on controller output                                                                                                                                                                                             | Optional |
-| `step_observations` | Step-wise intermediate observations                                                                                                                                                                                                              | Optional |
-| `step_rewards`      | Step-wise rewards                                                                                                                                                                                                                                | Optional |
-| `trajectory_length` | Total number of environment interactions                                                                                                                                                                                                         | Always   |
-| `other`             | All other information from the underlying environment are returned as a list with length `trajectory_length` maintaining the original key. In case some information are not provided every time step, the missing values are filled with `None`. | Always   |
-
-Existing MP tasks can be created the same way as above. The namespace of a MP-variant of an environment is given by `<original namespace>_<MP name>/`.
-Just keep in mind, calling `step()` executes a full trajectory.
-
-> **Note:**  
-> Currently, we are also in the process of enabling replanning as well as learning of sub-trajectories.
-> This allows to split the episode into multiple trajectories and is a hybrid setting between step-based and
-> black-box leaning.
-> While this is already implemented, it is still in beta and requires further testing.
-> Feel free to try it and open an issue with any problems that occur.
-
-```python
-import gymnasium as gym
-import fancy_gym
-
-env = gym.make('fancy_ProMP/Reacher5d-v0', render_mode="human")
-# or env = gym.make('metaworld_ProDMP/reach-v2', render_mode="human")
-# or env = gym.make('dm_control_DMP/ball_in_cup-catch-v0', render_mode="human")
-# or env = gym.make('gym_ProMP/Reacher-v2', render_mode="human") # mp versions of envs added directly by gymnasium are in the gym_<MP-type> NS
-
-# This returns the context information, not the full state observation
-observation, info = env.reset(seed=1)
-env.render()
-
-for i in range(5):
-    action = env.action_space.sample()
-    observation, reward, terminated, truncated, info = env.step(action)
-
-    # terminated or truncated is always True as we are working on the episode level, hence we always reset()
-    observation, info = env.reset()
-```
-
-To show all available environments, we provide some additional convenience variables. All of them return a dictionary
-with the keys `DMP`, `ProMP`, `ProDMP` and `all` that store a list of available environment ids.
-
-```python
-import fancy_gym
-
-print("All Black-box tasks:")
-print(fancy_gym.ALL_MOVEMENT_PRIMITIVE_ENVIRONMENTS)
-
-print("Fancy Black-box tasks:")
-print(fancy_gym.ALL_FANCY_MOVEMENT_PRIMITIVE_ENVIRONMENTS)
-
-print("OpenAI Gym Black-box tasks:")
-print(fancy_gym.ALL_GYM_MOVEMENT_PRIMITIVE_ENVIRONMENTS)
-
-print("Deepmind Control Black-box tasks:")
-print(fancy_gym.ALL_DMC_MOVEMENT_PRIMITIVE_ENVIRONMENTS)
-
-print("MetaWorld Black-box tasks:")
-print(fancy_gym.ALL_METAWORLD_MOVEMENT_PRIMITIVE_ENVIRONMENTS)
-
-print("If you add custom envs, their mp versions will be found in:")
-print(fancy_gym.MOVEMENT_PRIMITIVE_ENVIRONMENTS_FOR_NS['<my_custom_namespace>'])
->>>>>>> aa652e36
 ```
 
 Try out one of our step-based environments [or explore our other envs](https://dominik-roth.eu/fancy/envs/fancy/index.html)
