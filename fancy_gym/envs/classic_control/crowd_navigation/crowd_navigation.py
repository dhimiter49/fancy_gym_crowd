--- conflicted
+++ resolved
@@ -612,9 +612,6 @@
                     self._planned_crowd_vels[i] = self._planned_crowd_vels[i][0]
                 self._crowd_vels[i] = self._planned_crowd_vels[i][0]
 
-<<<<<<< HEAD
-        self.exec_traj.append(self._agent_pos)
-=======
 
     def step(self, action: np.ndarray):
         """
@@ -622,8 +619,8 @@
         """
         self.update_state(action)
         self.update_crowd()
-
->>>>>>> 43048e87
+        self.exec_traj.append(self._agent_pos)
+
         self._goal_reached = self.check_goal_reached()
         self._is_collided = self._check_collisions()
         if self._is_collided:
