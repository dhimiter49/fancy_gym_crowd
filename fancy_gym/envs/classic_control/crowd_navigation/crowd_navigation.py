from typing import Tuple, Optional, Any, Dict
import matplotlib.pyplot as plt
import numpy as np
import scipy.interpolate as interp
from gymnasium import spaces
from gymnasium.core import ObsType

from fancy_gym.envs.classic_control.crowd_navigation.base_crowd_navigation\
    import BaseCrowdNavigationEnv
from fancy_gym.envs.classic_control.crowd_navigation.utils import REPLAN_MOVING


class CrowdNavigationEnv(BaseCrowdNavigationEnv):
    """
    Crowd with linear movement. For each member of the crowd a goal position is sampled.
    Each member of the crowd moves to the goal using basic motion physics based on the
    maximal velocity and maximal acceleration.

    Args:
        lidar_rays: number of lidar rays, if 0 no lidar is used
        const_vel: sets the dynamics to using constant velocity
        polar: polar observation and action space
        time_frame: time from which to sample and stack the last frames of obs
        lidar_vel: use a velocity representation for each direction of the lidar
        n_frames: number of frames to stack for lidar, irrelevant if lidar_vel
    """
    def __init__(
        self,
        n_crowd: int,
        dt: float = 0.1,
        width: int = 20,
        height: int = 20,
        interceptor_percentage: float = 0.5,
        discrete_action: bool = False,
        velocity_control: bool = False,
        lidar_rays: int = 0,
        sequence_obs: bool = False,
        const_vel: bool = False,
        one_way: bool = False,
        polar: bool = False,
        time_frame: int = 0,
        lidar_vel: bool = False,
        n_frames: int = 4,
    ):
        assert time_frame == 0 or not lidar_vel
        assert not sequence_obs or lidar_rays == 0  # cannot be seq ob and lidar obs
        self.MAX_EPISODE_STEPS = 100
        self.const_vel = const_vel
        self.one_way = one_way
        self.polar = polar
        self.replan = REPLAN_MOVING
        super().__init__(
            n_crowd,
            width,
            height,
            interceptor_percentage,
            allow_collision=False,
            discrete_action=discrete_action,
            velocity_control=velocity_control,
            dt=dt,
        )

        self.seq_obs = sequence_obs
        self.lidar = lidar_rays != 0
        max_dist = np.linalg.norm(np.array([self.WIDTH, self.HEIGHT]))
        if self.lidar:
            self.lidar_vel = lidar_vel
            self.N_RAYS = lidar_rays
            self._n_frames = n_frames if not self.lidar_vel else 2  # one for each pos-vel
            self.use_time_frame = time_frame != 0
            self.time_frame = time_frame
            self.frame_steps = int((time_frame * 10) / (self.dt * 10)) \
                if self.use_time_frame else None
            self._last_frames = np.zeros((self._n_frames, self.N_RAYS))
            self._last_second_frames = np.zeros(
                (self.frame_steps, self.N_RAYS)
            ) if self.use_time_frame else None
            self.RAY_ANGLES = np.linspace(
                0, 2 * np.pi, self.N_RAYS, endpoint=False
            ) + 1e-6
            self.RAY_COS = np.cos(self.RAY_ANGLES)
            self.RAY_SIN = np.sin(self.RAY_ANGLES)
        if hasattr(self, 'INTER_CROWD'):
            self.n_crowd -= 1
        if self.lidar:
            if self.lidar_vel:
                if self.polar:
                    state_bound_min = np.hstack([
                        [0, -np.pi],
                        [0, -np.pi],
                        [0] * self.N_RAYS * 2,
                    ])
                    state_bound_max = np.hstack([
                        [max_dist, np.pi],
                        [self.AGENT_MAX_VEL, np.pi],
                        [max_dist] * self.N_RAYS,
                        [self.CROWD_MAX_VEL] * self.N_RAYS,
                    ])
                else:
                    state_bound_min = np.hstack([
                        [-self.WIDTH, -self.HEIGHT],
                        [-self.AGENT_MAX_VEL, -self.AGENT_MAX_VEL],
                        [0] * self.N_RAYS * 2,
                    ])
                    state_bound_max = np.hstack([
                        [self.WIDTH, self.HEIGHT],
                        [self.AGENT_MAX_VEL, self.AGENT_MAX_VEL],
                        [max_dist] * self.N_RAYS,
                        [self.CROWD_MAX_VEL] * self.N_RAYS,
                    ])
            elif self.polar:
                state_bound_min = np.hstack([
                    [0, -np.pi],
                    [0, -np.pi],
                    [0] * self.N_RAYS * self._n_frames,
                ])
                state_bound_max = np.hstack([
                    [max_dist, np.pi],
                    [self.AGENT_MAX_VEL, np.pi],
                    [max_dist] * self.N_RAYS * self._n_frames,
                ])
            else:
                state_bound_min = np.hstack([
                    [-self.WIDTH, -self.HEIGHT],
                    [-self.AGENT_MAX_VEL, -self.AGENT_MAX_VEL],
                    [0] * self.N_RAYS * self._n_frames,
                ])
                state_bound_max = np.hstack([
                    [self.WIDTH, self.HEIGHT],
                    [self.AGENT_MAX_VEL, self.AGENT_MAX_VEL],
                    [max_dist] * self.N_RAYS * self._n_frames,
                ])
        elif self.seq_obs:
<<<<<<< HEAD
            state_bound_min = np.hstack([
                [
                    -self.W_BORDER,
                    -self.H_BORDER,
                    -self.AGENT_MAX_VEL,
                    -self.AGENT_MAX_VEL
                ],
                [-self.WIDTH, -self.HEIGHT, -self.AGENT_MAX_VEL, -self.AGENT_MAX_VEL],
                [-self.WIDTH, -self.HEIGHT, -self.CROWD_MAX_VEL, -self.CROWD_MAX_VEL] *
                self.n_crowd,
            ])
            state_bound_max = np.hstack([
                [self.W_BORDER, self.H_BORDER, self.AGENT_MAX_VEL, self.AGENT_MAX_VEL],
                [self.WIDTH, self.HEIGHT, self.AGENT_MAX_VEL, self.AGENT_MAX_VEL],
                [self.WIDTH, self.HEIGHT, self.CROWD_MAX_VEL, self.CROWD_MAX_VEL] *
                self.n_crowd,
            ])
=======
            if self.polar:
                max_dist = np.linalg.norm([self.W_BORDER, self.H_BORDER])
                state_bound_min = np.hstack([
                    [-max_dist, -np.pi, 0] * (2 + self.n_crowd),
                ])
                state_bound_max = np.hstack([
                    [max_dist, np.pi, self.AGENT_MAX_VEL] * (2 + self.n_crowd)
                ])
            else:
                state_bound_min = np.hstack([
                    [
                        -self.W_BORDER,
                        -self.H_BORDER,
                        -self.AGENT_MAX_VEL,
                        -self.AGENT_MAX_VEL
                    ],
                    [-self.WIDTH, -self.HEIGHT, -self.AGENT_MAX_VEL, -self.AGENT_MAX_VEL],
                    [
                        -self.WIDTH,
                        -self.HEIGHT,
                        -self.CROWD_MAX_VEL,
                        -self.CROWD_MAX_VEL
                    ] * self.n_crowd,
                ])
                state_bound_max = np.hstack([
                    [
                        self.W_BORDER,
                        self.H_BORDER,
                        self.AGENT_MAX_VEL,
                        self.AGENT_MAX_VEL
                    ],
                    [self.WIDTH, self.HEIGHT, self.AGENT_MAX_VEL, self.AGENT_MAX_VEL],
                    [self.WIDTH, self.HEIGHT, self.CROWD_MAX_VEL, self.CROWD_MAX_VEL] *
                    self.n_crowd,
                ])
>>>>>>> e0026db7
        else:
            state_bound_min = np.hstack([
                [-self.WIDTH, -self.HEIGHT] * (self.n_crowd + 1),
                [-self.AGENT_MAX_VEL, -self.AGENT_MAX_VEL],
                [-self.CROWD_MAX_VEL, -self.CROWD_MAX_VEL] * self.n_crowd,
                [0] * 4,  # four directions
            ])
            state_bound_max = np.hstack([
                [self.WIDTH, self.HEIGHT] * (self.n_crowd + 1),
                [self.AGENT_MAX_VEL, self.AGENT_MAX_VEL],
                [self.CROWD_MAX_VEL, self.CROWD_MAX_VEL] * self.n_crowd,
                np.repeat([self.WIDTH, self.HEIGHT], 2),  # four directions
            ])
        if hasattr(self, 'INTER_CROWD'):
            self.n_crowd += 1

        self.observation_space = spaces.Box(
            low=state_bound_min, high=state_bound_max, shape=state_bound_min.shape
        )


    def reset(
        self, *, seed: Optional[int] = None, options: Optional[Dict[str, Any]] = None
    ) -> Tuple[ObsType, Dict[str, Any]]:
        if self.lidar:
            self._last_frames *= 0
        return super().reset(seed=seed, options=options)


    def _get_reward(self, action: np.ndarray):
        dg = np.linalg.norm(self._agent_pos - self._goal_pos)
        if self._goal_reached:
            Rg = self.Tc
        else:
            # Goal distance
            Rg = -self.Cg * np.clip(dg, 1, np.inf) ** 2

        if self._is_collided:
            Rc = self.COLLISION_REWARD
        else:
            # Crowd distance
            dist_crowd = np.linalg.norm(
                self._agent_pos - self._crowd_poss,
                axis=-1
            )
            Rc = np.sum(
                (1 - np.exp(self.Cc / dist_crowd)) *
                (dist_crowd < [self.SOCIAL_SPACE + self.PHYSICAL_SPACE] * self.n_crowd)
            )

        # Walls, only one of the walls is closer (irrelevant which)
        dist_walls = np.array([
            max(self.W_BORDER - abs(self._agent_pos[0]), self.PHYSICAL_SPACE),
            max(self.H_BORDER - abs(self._agent_pos[1]), self.PHYSICAL_SPACE),
        ])
        Rw = np.sum(
            (1 - np.exp(self.Cc / dist_walls)) * (dist_walls < self.PHYSICAL_SPACE * 2)
        )

        reward = Rg + Rc + Rw
        return reward, dict(goal=Rg, collision=Rc, wall=Rw)


    def _terminate(self, info):
        return self._is_collided or self._goal_reached


    def _get_obs(self) -> ObsType:
        rel_goal_pos = self._goal_pos - self._agent_pos
        rel_goal_pos = self.c2p(rel_goal_pos) if self.polar else rel_goal_pos
        agent_vel = self.c2p(self._agent_vel) if self.polar else self._agent_vel
        if self.lidar:
            wall_distances = np.min([
                (self.W_BORDER - np.where(
                    self.RAY_COS > 0, self._agent_pos[0], -self._agent_pos[0]
                )) / np.abs(self.RAY_COS),
                (self.H_BORDER - np.where(
                    self.RAY_SIN > 0, self._agent_pos[1], -self._agent_pos[1]
                )) / np.abs(self.RAY_SIN)
            ], axis=0)

            x_crowd_rel, y_crowd_rel = self._crowd_poss[:, 0] - self._agent_pos[0], \
                self._crowd_poss[:, 1] - self._agent_pos[1]
            orthog_dist = np.abs(
                np.outer(x_crowd_rel, self.RAY_SIN) - np.outer(y_crowd_rel, self.RAY_COS)
            )
            intersections_mask = orthog_dist <= self.PHYSICAL_SPACE
            along_dist = np.outer(x_crowd_rel, self.RAY_COS) +\
                np.outer(y_crowd_rel, self.RAY_SIN)
            orthog_to_intersect_dist = np.sqrt(np.maximum(
                self.PHYSICAL_SPACE ** 2 - orthog_dist ** 2, 0
            ))
            intersect_distances = np.where(
                intersections_mask, along_dist - orthog_to_intersect_dist, np.inf
            )
            min_intersect_distances = np.min(np.where(
                intersect_distances > 0, intersect_distances, np.inf), axis=0
            )
            ray_distances = np.minimum(min_intersect_distances, wall_distances)
            self.ray_distances = ray_distances

            if not self.use_time_frame and not self.lidar_vel:
                if not np.any(self._last_frames):
                    self._last_frames[list(range(len(self._last_frames)))] = \
                        np.array(ray_distances)
                else:
                    self._last_frames[:-1] = self._last_frames[1:]
                    self._last_frames[-1] = ray_distances
            elif self.lidar_vel:
                ray_velocities = np.zeros(ray_distances.shape)
                vel_along_all_dir_all_crowd = np.einsum(
                    "ij,ij->i",
                    np.concatenate(
                        [np.array(list(zip(self.RAY_COS, self.RAY_SIN)))] * self.n_crowd
                    ),
                    np.repeat(self._crowd_vels, self.N_RAYS, axis=0)
                )
                vel_along_all_dir_all_crowd *= intersections_mask.flatten()
                viable_distances = np.where(
                    intersect_distances > 0, intersect_distances, np.inf
                )
                crowd_min_dist_idx = np.argmin(  # which one is closer
                    viable_distances, axis=0
                )
                vel_along_dir = vel_along_all_dir_all_crowd[
                    crowd_min_dist_idx * self.N_RAYS + np.arange(self.N_RAYS)
                ]
                intersection_mask_dir = min_intersect_distances != np.inf
                ray_velocities = vel_along_dir * intersection_mask_dir
                self._last_frames[0] = ray_distances
                self._last_frames[1] = ray_velocities
            else:
                if not np.any(self._last_frames):
                    self._last_second_frames[
                        list(range(len(self._last_second_frames)))
                    ] = np.array([ray_distances])
                else:
                    self._last_second_frames[:-1] = self._last_second_frames[1:]
                    self._last_second_frames[-1] = ray_distances
                for i, ray in enumerate(range(self.N_RAYS)):
                    r_interp = interp.interp1d(
                        np.arange(self.frame_steps), self._last_second_frames[:, i]
                    )
                    self._last_frames[:, i] = r_interp(
                        np.linspace(0, self.frame_steps - 1, self._n_frames)
                    )

            return np.concatenate([
                rel_goal_pos,
                agent_vel,
                self._last_frames.flatten()
            ]).astype(np.float32).flatten()
        elif self.seq_obs:
            if self.polar:
                if np.linalg.norm(self._agent_vel) > 0:
                    orient = self._agent_vel / np.linalg.norm(self._agent_vel)
                else:
                    orient = np.array([1, 0])
                rel_goal_pos = self.goal_pos - self._agent_pos
                goal_angle_rel_orient = np.sign(np.cross(rel_goal_pos, orient)) *\
                    np.arccos(np.clip(
                        np.dot(
                            rel_goal_pos / np.linalg.norm(rel_goal_pos),
                            orient
                        ),
                        -1.0, 1.0
                    ))
                rel_crowd_pos = self._crowd_poss - self._agent_pos
                crowd_angle_rel_orient = np.sign(np.cross(rel_crowd_pos, orient)) *\
                    np.arccos(np.clip(
                        np.dot(
                            np.einsum(  # normalize
                                "ij,i->ij",
                                rel_crowd_pos,
                                1 / np.linalg.norm(rel_crowd_pos, axis=-1)
                            ),
                            orient,
                        ),
                        -1.0, 1.0
                    ))
                crowd_vel_rel_norm = np.dot(self._crowd_vels, orient)
                return np.concatenate([
                    [np.concatenate([
                        self.c2p(self._agent_pos), [np.linalg.norm(self._agent_vel)]
                    ])],
                    [np.concatenate([
                        [np.linalg.norm(rel_goal_pos), goal_angle_rel_orient],
                        [0]
                    ])],
                    np.concatenate([
                        np.linalg.norm(rel_crowd_pos, axis=-1).reshape(-1, 1),
                        crowd_angle_rel_orient.reshape(-1, 1),
                        crowd_vel_rel_norm.reshape(-1, 1)
                    ], axis=-1),
                ]).astype(np.float32).flatten()
            else:
                return np.concatenate([
                    [np.concatenate([self._agent_pos, self._agent_vel])],
                    [np.concatenate([
                        self._goal_pos - self._agent_pos, self._agent_vel * 0
                    ])],
                    np.concatenate([
                        self._crowd_poss - self._agent_pos, self._crowd_vels
                    ], axis=-1)
                ]).astype(np.float32).flatten()
        else:
            rel_crowd_poss = self._crowd_poss - self._agent_pos
            rel_crowd_poss = self.c2p(rel_crowd_poss) if self.polar else rel_crowd_poss
            dist_walls = np.array([
                [self.W_BORDER - self._agent_pos[0], self.W_BORDER + self._agent_pos[0]],
                [self.H_BORDER - self._agent_pos[1], self.H_BORDER + self._agent_pos[1]]
            ])
            return np.concatenate([
                [rel_goal_pos],
                rel_crowd_poss,
                [agent_vel],
                self._crowd_vels,
                dist_walls
            ]).astype(np.float32).flatten()


    def _start_env_vars(self):
        agent_pos, agent_vel, goal_pos, crowd_poss, _ = super()._start_env_vars()
        next_crowd_vels = np.zeros(crowd_poss.shape)

        if self.const_vel:
            for i, c in enumerate(crowd_poss):
                if c[0] > 0 or self.one_way:
                    idx = np.random.choice([0, 1])
                    if idx == 0:
                        pol_vel = np.random.uniform(
                            [0.5, np.pi * 5 / 6], [self.CROWD_MAX_VEL, np.pi]
                        )
                    else:
                        pol_vel = np.random.uniform(
                            [0.5, -np.pi], [self.CROWD_MAX_VEL, -np.pi * 5 / 6]
                        )
                else:
                    pol_vel = np.random.uniform(
                        [0.5, -np.pi * 1 / 6], [self.CROWD_MAX_VEL, np.pi * 1 / 6]
                    )
                next_crowd_vels[i] = self.p2c(pol_vel)
        else:
            (
                self._crowd_goal_poss, self._planned_crowd_vels, next_crowd_vels
            ) = self._gen_crowd_goal_and_plan(crowd_poss)

        return agent_pos, agent_vel, goal_pos, crowd_poss, next_crowd_vels


    def _gen_crowd_goal_and_plan(self, crowd_poss):
        """
        The velocities of each member are planned by minimizing the motion equations for
        time. Given a maximum acceleration and velocity for the agent the plan consists
        of two options. In case that the goal is further then double the minimal distance
        for accelerating to the maximum velocity then the motion equation is made up of
        three components: acceleration, moving an maximum velcoity and deceleration. In
        the other case when the goal is closer the crowd member does not need to achieve
        the maximum velcoity and the running time is computes from the quation
        x = at^2.

        Args:
            crowd_poss (numpy.ndarray): list of crowd members

        Returns:
            (numpy.ndarray, numpy.ndarray, numpy.ndarray): the goal positions, the plans
                for the velcoity of each member and the next velocity to be applied
        """
        if len(crowd_poss.shape) == 1:
            crowd_poss = np.array([crowd_poss])
        crowd_goal_poss = np.random.uniform(
            [-self.W_BORDER, -self.H_BORDER],
            [self.W_BORDER, self.H_BORDER],
            (len(crowd_poss), 2)
        )

        crowd_vels = []
        next_crowd_vels = np.zeros(crowd_poss.shape)
        max_step_acc = self.MAX_ACC * self._dt
        for i, goal in enumerate(crowd_goal_poss):
            dist = np.linalg.norm(goal - crowd_poss[i])
            if dist > self.MAX_STOPPING_DIST_CROWD * 2:
                t_max_vel = (dist - self.MAX_STOPPING_DIST_CROWD * 2) / self.CROWD_MAX_VEL
                acc_vels = np.arange(
                    max_step_acc, self.CROWD_MAX_VEL + 1e-8, max_step_acc
                )
                dec_vels = np.arange(
                    self.CROWD_MAX_VEL - max_step_acc, 0 - 1e-8, -max_step_acc
                )
                vels = np.concatenate([
                    acc_vels,
                    np.full(int(t_max_vel / self._dt), self.CROWD_MAX_VEL),
                    dec_vels
                ])
            else:
                t_acc = np.sqrt(dist / self.MAX_ACC)
                acc_vels = np.arange(
                    max_step_acc, t_acc * self.MAX_ACC, max_step_acc
                )
                dec_vels = np.arange(
                    t_acc * self.MAX_ACC - max_step_acc, 0 - 1e-8, -max_step_acc
                )
                vels = np.concatenate([acc_vels, dec_vels])
            if len(vels) == 0:
                vels = np.array([0])

            # Fix direction
            direction = (goal - crowd_poss[i]) / dist
            vels = np.outer(vels, direction).reshape(-1, 2)
            crowd_vels.append(vels)
            next_crowd_vels[i] = vels[0]

        return crowd_goal_poss, crowd_vels, next_crowd_vels


    def render(self):
        if self.fig is None:
            # Create base figure once on the beginning. Afterwards only update
            plt.ion()
            self.fig = plt.figure()
            ax = self.fig.add_subplot(1, 1, 1)

            # limits
            ax.set_xlim(-self.W_BORDER - 1, self.W_BORDER + 1)
            ax.set_ylim(-self.H_BORDER - 1, self.H_BORDER + 1)

            # LiDAR
            if self.lidar:
                self.lidar_rays = []
                for angle, distance in zip(self.RAY_ANGLES, self.ray_distances):
                    self.lidar_rays.append(ax.arrow(
                        self._agent_pos[0], self._agent_pos[1],
                        distance * np.cos(angle), distance * np.sin(angle),
                        head_width=0.0,
                        ec=(0.5, 0.5, 0.5, 0.3),
                        linestyle="--"
                    ))

            # Agent and crowd velocity
            self.vel_agent = ax.arrow(
                self._agent_pos[0], self._agent_pos[1],
                self._agent_vel[0], self._agent_vel[1],
                head_width=self.PERSONAL_SPACE / 4,
                overhang=1,
                head_length=0.2,
                ec="g"
            )
            self.vel_crowd = []
            for i in range(self.n_crowd):
                self.vel_crowd.append(ax.arrow(
                    self._crowd_poss[i][0], self._crowd_poss[i][1],
                    self._crowd_vels[i][0], self._crowd_vels[i][1],
                    head_width=self.PERSONAL_SPACE / 4,
                    overhang=1,
                    head_length=0.2,
                    ec="r"
                ))

            self.sep_planes = []
            for i in range(self.n_crowd):
                self.sep_planes.append(ax.arrow(
                    self.separating_planes[i][0], self.separating_planes[i][1],
                    self.separating_planes[i][2], self.separating_planes[i][3],
                    head_width=0.0,
                    ec="r"
                ))

            # Agent
            self.space_agent = plt.Circle(
                self._agent_pos, self.PHYSICAL_SPACE, color="g", alpha=0.5
            )
            ax.add_patch(self.space_agent)

            # Social space, Personal space, Physical space, Crowd goal positions
            self.ScS_crowd = []
            self.PrS_crowd = []
            self.PhS_crowd = []
            self.crowd_goal_points = []
            for m in self._crowd_poss:
                self.ScS_crowd.append(
                    plt.Circle(
                        m, self.SOCIAL_SPACE, color="r", fill=False, linestyle="--"
                    )
                )
                ax.add_patch(self.ScS_crowd[-1])
                self.PrS_crowd.append(
                    plt.Circle(
                        m, self.PERSONAL_SPACE, color="r", fill=False
                    )
                )
                ax.add_patch(self.PrS_crowd[-1])
                self.PhS_crowd.append(
                    plt.Circle(
                        m, self.PHYSICAL_SPACE, color="r", alpha=0.5
                    )
                )
                ax.add_patch(self.PhS_crowd[-1])
            if not self.const_vel:
                for g in self._crowd_goal_poss:
                    self.crowd_goal_points.append(ax.plot(g[0], g[1], 'yx')[0])

            # Goal
            self.goal_point, = ax.plot(self._goal_pos[0], self._goal_pos[1], 'gx')

            # Trajectory
            self.trajectory_line, = ax.plot(
                self.current_trajectory[:, 0],
                self.current_trajectory[:, 1],
                "k",
            )
            self.trajectory_line_vel, = ax.plot(
                self.current_trajectory_vel[:, 0],
                self.current_trajectory_vel[:, 1],
                "b",
            )

            # Walls
            ax.axvspan(self.W_BORDER, self.W_BORDER + 100, hatch='.')
            ax.axvspan(-self.W_BORDER - 100, -self.W_BORDER, hatch='.')
            ax.axhspan(self.H_BORDER, self.H_BORDER + 100, hatch='.')
            ax.axhspan(-self.H_BORDER - 100, -self.H_BORDER, hatch='.')
            ax.set_aspect(1.0)

            # Walls penalization
            border_penalization = self.PHYSICAL_SPACE * 2
            ax.add_patch(plt.Rectangle(
                (
                    -self.W_BORDER + border_penalization,
                    -self.H_BORDER + border_penalization
                ),
                2 * (self.W_BORDER - border_penalization),
                2 * (self.H_BORDER - border_penalization),
                fill=False, linestyle=":", edgecolor="r", linewidth=0.7
            ))

            self.fig.show()

        self.fig.suptitle(f"Iteration: {self._steps}")
        self.fig.gca().set_title(
            f"Reward at this step: {self._current_reward:.4f}",
            fontsize=11,
            fontweight='bold'
        )

        if self._steps == 1:
            self.goal_point.set_data(self._goal_pos[0], self._goal_pos[1])

        self.vel_agent.set_data(
            x=self._agent_pos[0], y=self._agent_pos[1],
            dx=self._agent_vel[0], dy=self._agent_vel[1]
        )
        self.space_agent.center = self._agent_pos
        for i, member in enumerate(self._crowd_poss):
            self.ScS_crowd[i].center = member
            self.PrS_crowd[i].center = member
            self.PhS_crowd[i].center = member
            if not self.const_vel:
                self.crowd_goal_points[i].set_data(
                    self._crowd_goal_poss[i][0], self._crowd_goal_poss[i][1]
                )
        for i in range(self.n_crowd):
            self.vel_crowd[i].set_data(
                x=self._crowd_poss[i][0], y=self._crowd_poss[i][1],
                dx=self._crowd_vels[i][0], dy=self._crowd_vels[i][1]
            )
        if self.lidar:
            for i, (angle, distance) in \
                enumerate(zip(self.RAY_ANGLES, self.ray_distances)):
                self.lidar_rays[i].set_data(
                    x=self._agent_pos[0], y=self._agent_pos[1],
                    dx=distance * np.cos(angle), dy=distance * np.sin(angle)
                )
        self.trajectory_line.set_data(
            self.current_trajectory[:, 0], self.current_trajectory[:, 1]
        )
        self.trajectory_line_vel.set_data(
            self.current_trajectory_vel[:, 0], self.current_trajectory_vel[:, 1]
        )
        for i in range(self.n_crowd):
            self.sep_planes[i].set_data(
                x=self.separating_planes[i][0], y=self.separating_planes[i][1],
                dx=self.separating_planes[i][2], dy=self.separating_planes[i][3]
            )

        self.fig.canvas.draw()
        self.fig.canvas.flush_events()


    def update_crowd(self):
        self._crowd_poss += self._crowd_vels * self._dt
        if not self.const_vel:
            for i in range(self.n_crowd):
                self._planned_crowd_vels[i] = np.delete(self._planned_crowd_vels[i], 0, 0)
                if len(self._planned_crowd_vels[i]) == 0:
                    self._crowd_goal_poss[i], self._planned_crowd_vels[i], _ = \
                        self._gen_crowd_goal_and_plan(self._crowd_poss[i])
                    self._planned_crowd_vels[i] = self._planned_crowd_vels[i][0]
                self._crowd_vels[i] = self._planned_crowd_vels[i][0]


    def step(self, action: np.ndarray):
        """
        A single step with action in angular velocity space
        """
        self.update_state(action)
        self._last_crowd_poss = self._crowd_poss.copy()
        self.update_crowd()

        self._goal_reached = self.check_goal_reached()
        self._is_collided = self._check_collisions()
        self._current_reward, info = self._get_reward(action)

        self._steps += 1
        terminated = self._terminate(info)
        truncated = False

        return self._get_obs().copy(), self._current_reward, terminated, truncated, info<|MERGE_RESOLUTION|>--- conflicted
+++ resolved
@@ -131,25 +131,6 @@
                     [max_dist] * self.N_RAYS * self._n_frames,
                 ])
         elif self.seq_obs:
-<<<<<<< HEAD
-            state_bound_min = np.hstack([
-                [
-                    -self.W_BORDER,
-                    -self.H_BORDER,
-                    -self.AGENT_MAX_VEL,
-                    -self.AGENT_MAX_VEL
-                ],
-                [-self.WIDTH, -self.HEIGHT, -self.AGENT_MAX_VEL, -self.AGENT_MAX_VEL],
-                [-self.WIDTH, -self.HEIGHT, -self.CROWD_MAX_VEL, -self.CROWD_MAX_VEL] *
-                self.n_crowd,
-            ])
-            state_bound_max = np.hstack([
-                [self.W_BORDER, self.H_BORDER, self.AGENT_MAX_VEL, self.AGENT_MAX_VEL],
-                [self.WIDTH, self.HEIGHT, self.AGENT_MAX_VEL, self.AGENT_MAX_VEL],
-                [self.WIDTH, self.HEIGHT, self.CROWD_MAX_VEL, self.CROWD_MAX_VEL] *
-                self.n_crowd,
-            ])
-=======
             if self.polar:
                 max_dist = np.linalg.norm([self.W_BORDER, self.H_BORDER])
                 state_bound_min = np.hstack([
@@ -185,7 +166,6 @@
                     [self.WIDTH, self.HEIGHT, self.CROWD_MAX_VEL, self.CROWD_MAX_VEL] *
                     self.n_crowd,
                 ])
->>>>>>> e0026db7
         else:
             state_bound_min = np.hstack([
                 [-self.WIDTH, -self.HEIGHT] * (self.n_crowd + 1),
