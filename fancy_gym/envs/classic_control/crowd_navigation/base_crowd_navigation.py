--- conflicted
+++ resolved
@@ -214,13 +214,8 @@
         )
 
         crowd_poss = np.zeros((self.n_crowd, 2))
-<<<<<<< HEAD
-        crowd_poss[0] = noised_interceptor
-        for i in range(1, self.n_crowd):
-=======
         try_between = True
         for i in range(self.n_crowd):
->>>>>>> 4e1ed9b7
             while True:
                 if try_between:
                     direction = goal_pos - agent_pos
