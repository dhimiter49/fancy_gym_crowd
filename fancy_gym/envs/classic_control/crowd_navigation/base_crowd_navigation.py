from typing import Union, Tuple, Optional, Any, Dict

import gymnasium as gym
import numpy as np
from gymnasium import spaces
from gymnasium.core import ObsType


class BaseCrowdNavigationEnv(gym.Env):
    """
    Base class crowd navigation. Units are defined to reflect plausible values in the real
    world, e.g. maximum velocity of 3m/s while walking.

    Args:
        n_crowd (int): number of members in the crowd
        width (int): width of the environment (in meters)
        hieght (int): hieght of the environment (in meters)
        allow_collision (bool): collisions between members of the crowd
    """
    def __init__(
        self,
        n_crowd: int,
        width: int = 20,
        height: int = 20,
        allow_collision: bool = False,
    ):
        super().__init__()

        self._dt = 0.1

        self.WIDTH = width
        self.HEIGHT = height
        self.W_BORDER = self.WIDTH / 2
        self.H_BORDER = self.HEIGHT / 2
        self.AGENT_MAX_VEL = 3.0
        self.CROWD_MAX_VEL = 2.5
<<<<<<< HEAD
        self.PHYSICAL_SPACE = 0.4
        self.PERSONAL_SPACE = 1.4
        self.SOCIAL_SPACE = 1.9
        self.MAX_ACC_DT = 1.5 * self._dt  # 1.5m/s^2
        self.COLLISION_REWARD = -10

        self.Cc = 2 * self.PHYSICAL_SPACE * \
            np.log(-self.COLLISION_REWARD / self.MAX_EPISODE_STEPS + 1)
        self.Cg = (self.PHYSICAL_SPACE * self.Cc) / self.SOCIAL_SPACE
        self.Tc = -self.MAX_EPISODE_STEPS * (1 - np.exp(self.Cg / self.PHYSICAL_SPACE))
=======
        self.PERSONAL_SPACE = 0.8
        self.MAX_ACC = 1.5
>>>>>>> 9c84ce6c

        self.n_crowd = n_crowd
        self.allow_collision = allow_collision
        (
            self._agent_pos,
            self._agent_vel,
            self._goal_pos,
            self._crowd_poss,
            self._crowd_vels
        ) = self._start_env_vars()

        state_bound_min = np.hstack([
            [-self.WIDTH / 2 , -self.HEIGHT / 2] * (self.n_crowd + 1),
            [0] * (self.n_crowd + 1),
        ])
        state_bound_max = np.hstack([
            [self.WIDTH / 2 , self.HEIGHT / 2] * (self.n_crowd + 1),
            [self.AGENT_MAX_VEL],
            [self.CROWD_MAX_VEL] * (self.n_crowd)
        ])

        self.observation_space = spaces.Box(
            low=state_bound_min, high=state_bound_max, shape=state_bound_min.shape
        )

        # containers for plotting
        self.metadata = {'render.modes': ["human"]}
        self.fig = None

        self._steps = 0
        self._goal_reached = False
        self.check_goal_reached = lambda : (
<<<<<<< HEAD
            np.linalg.norm(self._agent_pos - self._goal_pos) < self.PHYSICAL_SPACE and
            np.linalg.norm(self._agent_vel) < self.MAX_ACC_DT
=======
            np.linalg.norm(self._agent_pos - self._goal_pos) < self.PERSONAL_SPACE and
            np.linalg.norm(self._agent_vel) < self.MAX_ACC * self._dt
>>>>>>> 9c84ce6c
        )
        self.current_trajectory = np.zeros((40, 2))


    def set_trajectory(self, positions, velocities):
        positions = positions[:10]
        velocities = velocities[:10]

        positions -= positions[0]
        positions += self._agent_pos + self._agent_vel * self._dt

        # velocities[0] += self._agent_vel * self._dt
        # positions *= 0
        # distances = velocities * self._dt
        # positions[0] = self._agent_pos
        # positions += distances
        # positions = np.cumsum(positions, 0)
        self.current_trajectory = positions


    @property
    def dt(self) -> Union[float, int]:
        return self._dt


    @property
    def current_pos(self):
        return self._agent_pos.copy()


    @property
    def current_vel(self):
        return self._agent_vel.copy()


    def reset(
        self, *, seed: Optional[int] = None, options: Optional[Dict[str, Any]] = None
        ) -> Tuple[ObsType, Dict[str, Any]]:
        super(BaseCrowdNavigationEnv, self).reset(seed=seed, options=options)
        (
            self._agent_pos,
            self._agent_vel,
            self._goal_pos,
            self._crowd_poss,
            self._crowd_vels
        ) = self._start_env_vars()
        self._steps = 0

        return self._get_obs().copy(), {}


    def _start_env_vars(self):
        agent_pos = np.zeros(2)
        agent_vel = np.zeros(2)
        goal_pos = np.random.uniform(
            [-self.WIDTH / 2, -self.HEIGHT / 2],
            [self.WIDTH / 2, self.HEIGHT / 2]
        )

        crowd_poss = np.zeros((self.n_crowd, 2))
        for i in range(self.n_crowd):
            while True:
                sampled_pos = np.random.uniform(
                    [-self.WIDTH / 2, -self.HEIGHT / 2],
                    [self.WIDTH / 2, self.HEIGHT / 2],
                )
                no_crowd_collision = self.allow_collision or i == 0
                if not self.allow_collision and i > 0:
                    no_crowd_collision = np.sum(np.linalg.norm(  # at least one collision
                            crowd_poss[:i] - sampled_pos, axis=-1
                        ) < self.PERSONAL_SPACE * 2
                    ) == 0
                if (np.linalg.norm(sampled_pos - agent_pos) > self.PERSONAL_SPACE * 2 and
                    np.linalg.norm(sampled_pos - goal_pos) > self.PERSONAL_SPACE * 2 and
                    no_crowd_collision):
                    crowd_poss[i] = sampled_pos
                    break

        crowd_vels = np.random.uniform(
            -self.CROWD_MAX_VEL, self.CROWD_MAX_VEL, (self.n_crowd, 2)
        )
        return agent_pos, agent_vel, goal_pos, crowd_poss, crowd_vels


    def update_state(self, acc):
        """
        Update robot position and velocity for time self._dt based on its dynamics.

        Args:
            acc (numpy.ndarray): 2D array representing the accelaration for current step
        """
        if self.discrete_action:
            action = np.array([
                self.CARTESIAN_ACC[action[0]], self.CARTESIAN_ACC[action[1]]
            ])

        acc_norm = np.linalg.norm(acc)
        if acc_norm > self.MAX_ACC:
            acc *= self.MAX_ACC / acc_norm

        self._agent_pos += self._agent_vel * self._dt + acc * 0.5 * self._dt ** 2
        self._agent_vel += acc * self._dt

        # check bounds of the environment and the bounds of the maximum velocity
        self._agent_pos = np.clip(
            self._agent_pos,
            [-self.W_BORDER, -self.H_BORDER],
            [self.W_BORDER, self.H_BORDER]
        )
        agent_speed = np.linalg.norm(self._agent_vel)
        if agent_speed > self.AGENT_MAX_VEL:
            self._agent_vel *= self.AGENT_MAX_VEL / agent_speed


    def _get_reward(self, action: np.ndarray) -> (float, dict):
        raise NotImplementedError


    def _get_obs(self) -> ObsType:
        raise NotImplementedError


    def _check_collisions(self) -> bool:
        """Checks whether agent is to close to at leas one member of the crowd"""
        if np.sum(np.linalg.norm(self._agent_pos - self._crowd_poss, axis=-1) <
            [self.PHYSICAL_SPACE * 2] * self.n_crowd):
            return True

        return False


    def _terminate(self, info) -> bool:
        raise NotImplementedError


    def close(self):
        super(BaseCrowdNavigationEnv, self).close()
        del self.fig<|MERGE_RESOLUTION|>--- conflicted
+++ resolved
@@ -34,21 +34,16 @@
         self.H_BORDER = self.HEIGHT / 2
         self.AGENT_MAX_VEL = 3.0
         self.CROWD_MAX_VEL = 2.5
-<<<<<<< HEAD
         self.PHYSICAL_SPACE = 0.4
         self.PERSONAL_SPACE = 1.4
         self.SOCIAL_SPACE = 1.9
-        self.MAX_ACC_DT = 1.5 * self._dt  # 1.5m/s^2
+        self.MAX_ACC = 1.5
         self.COLLISION_REWARD = -10
 
         self.Cc = 2 * self.PHYSICAL_SPACE * \
             np.log(-self.COLLISION_REWARD / self.MAX_EPISODE_STEPS + 1)
         self.Cg = (self.PHYSICAL_SPACE * self.Cc) / self.SOCIAL_SPACE
         self.Tc = -self.MAX_EPISODE_STEPS * (1 - np.exp(self.Cg / self.PHYSICAL_SPACE))
-=======
-        self.PERSONAL_SPACE = 0.8
-        self.MAX_ACC = 1.5
->>>>>>> 9c84ce6c
 
         self.n_crowd = n_crowd
         self.allow_collision = allow_collision
@@ -81,13 +76,8 @@
         self._steps = 0
         self._goal_reached = False
         self.check_goal_reached = lambda : (
-<<<<<<< HEAD
             np.linalg.norm(self._agent_pos - self._goal_pos) < self.PHYSICAL_SPACE and
-            np.linalg.norm(self._agent_vel) < self.MAX_ACC_DT
-=======
-            np.linalg.norm(self._agent_pos - self._goal_pos) < self.PERSONAL_SPACE and
             np.linalg.norm(self._agent_vel) < self.MAX_ACC * self._dt
->>>>>>> 9c84ce6c
         )
         self.current_trajectory = np.zeros((40, 2))
 
