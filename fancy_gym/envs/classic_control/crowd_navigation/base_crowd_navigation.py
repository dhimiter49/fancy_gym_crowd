from typing import Union, Tuple, Optional, Any, Dict
import inspect

import gymnasium as gym
import numpy as np
from gymnasium import spaces
from gymnasium.core import ObsType


seed = 0
flip = True

class BaseCrowdNavigationEnv(gym.Env):
    """
    Base class crowd navigation. Units are defined to reflect plausible values in the real
    world, e.g. maximum velocity of 3m/s while walking.

    Args:
        n_crowd (int): number of members in the crowd
        width (int): width of the environment (in meters)
        hieght (int): hieght of the environment (in meters)
        allow_collision (bool): collisions between members of the crowd
    """
    def __init__(
        self,
        n_crowd: int,
        width: int = 20,
        height: int = 20,
        interceptor_percentage: float = 0.5,
        allow_collision: bool = False,
        discrete_action: bool = False,
        velocity_control: bool = False,
        dt: float = 0.1,
        continuous_collision: bool = True,
    ):
<<<<<<< HEAD
        calling_frames = inspect.getouterframes(inspect.currentframe())[1:]
        self.non_polar_action = False
=======
        self.non_polar_action = False
        calling_frames = inspect.getouterframes(inspect.currentframe())[1:]
>>>>>>> 5753a960
        for c_frame in calling_frames:
            if "fancy_gym/envs/registry.py" in c_frame.filename:
                self.non_polar_action = True
                break
        super().__init__()

        self._dt = dt
        self._traj_len = self.replan
        self._safety_traj = 2
        self._plan_traj = 7

        self.WIDTH = width
        self.HEIGHT = height
        self.W_BORDER = self.WIDTH / 2
        self.H_BORDER = self.HEIGHT / 2
        self.AGENT_MAX_VEL = 3.0
        self.CROWD_MAX_VEL = 2.5
        self.PHYSICAL_SPACE = 0.4
        self.PERSONAL_SPACE = 1.4
        self.SOCIAL_SPACE = 1.9
        self.MAX_ACC = 1.5
        self.MAX_STOPPING_TIME = self.AGENT_MAX_VEL / self.MAX_ACC
        self.MAX_STOPPING_TIME_CROWD = self.CROWD_MAX_VEL / self.MAX_ACC
        self.MAX_STOPPING_DIST = self.AGENT_MAX_VEL * self.MAX_STOPPING_TIME -\
            0.5 * self.MAX_ACC * self.MAX_STOPPING_TIME ** 2
        self.MAX_STOPPING_DIST_CROWD = self.CROWD_MAX_VEL *\
            self.MAX_STOPPING_TIME_CROWD - 0.5 * self.MAX_ACC *\
            self.MAX_STOPPING_TIME_CROWD ** 2
        self.INTERCEPTOR_PERCENTAGE = interceptor_percentage
        if type(self).__name__ == "CrowdNavigationEnv":
            self.MIN_CROWD_DIST = self.MAX_STOPPING_DIST * 1.1
        else:
            self.MIN_CROWD_DIST = self.PERSONAL_SPACE + self.PHYSICAL_SPACE

        self.COLLISION_REWARD = -10
        self.Cc = 2 * self.PHYSICAL_SPACE * \
            np.log(-self.COLLISION_REWARD / self.MAX_EPISODE_STEPS + 1)
        self.Cg = -(1 - np.exp(self.Cc / self.SOCIAL_SPACE)) /\
            np.sqrt(self.WIDTH ** 2 + self.HEIGHT ** 2)
        self.Tc = -self.COLLISION_REWARD
        self.Cc *= 2

        self.n_crowd = n_crowd
        self.allow_collision = allow_collision
        self.supersample_col = continuous_collision
        self.rot_mat = lambda deg: np.array([
            [np.cos(deg), -np.sin(deg)], [np.sin(deg), np.cos(deg)]
        ])
        (
            self._agent_pos,
            self._agent_vel,
            self._goal_pos,
            self._crowd_poss,
            self._crowd_vels
        ) = self._start_env_vars()


        self.discrete_action = discrete_action
        self.velocity_control = velocity_control
        if self.velocity_control:
            if self.discrete_action:
                self.CARTESIAN_VEL = np.arange(
                    -self.AGENT_MAX_VEL, self.AGENT_MAX_VEL, self.AGENT_MAX_VEL * 2 / 20
                )
                self.action_space = spaces.MultiDiscrete(
                    [len(self.CARTESIAN_VEL), len(self.CARTESIAN_VEL)]
                )
            elif self.polar and not self.non_polar_action:
                self.action_space = spaces.Box(
                    low=np.array([0, -np.pi]),
                    high=np.array([self.AGENT_MAX_VEL, np.pi]),
                )
            else:
                action_bound = np.array([self.AGENT_MAX_VEL, self.AGENT_MAX_VEL])
                self.action_space = spaces.Box(
                    low=-action_bound, high=action_bound, shape=action_bound.shape
                )
        else:
            if self.discrete_action:
                self.CARTESIAN_ACC = np.arange(
                    -self.MAX_ACC, self.MAX_ACC, self.MAX_ACC * 2 / 20
                )
                self.action_space = spaces.MultiDiscrete(
                    [len(self.CARTESIAN_ACC), len(self.CARTESIAN_ACC)]
                )
            else:
                action_bound = np.array([self.MAX_ACC, self.MAX_ACC])
                self.action_space = spaces.Box(
                    low=-action_bound, high=action_bound, shape=action_bound.shape
                )

        state_bound_min = np.hstack([
            [-self.WIDTH, -self.HEIGHT] * (self.n_crowd + 1),
            [0] * (self.n_crowd + 1),
        ])
        state_bound_max = np.hstack([
            [self.WIDTH, self.HEIGHT] * (self.n_crowd + 1),
            [self.AGENT_MAX_VEL],
            [self.CROWD_MAX_VEL] * (self.n_crowd)
        ])

        self.observation_space = spaces.Box(
            low=state_bound_min, high=state_bound_max, shape=state_bound_min.shape
        )

        # containers for plotting
        self.metadata = {'render_modes': ["human"], 'render_fps': 24}
        self.fig = None

        self._steps = 0
        self._current_reward = 0
        self._goal_reached = False
        self._is_collided = False
        self.check_goal_reached = lambda: (
            np.linalg.norm(self._agent_pos - self._goal_pos) < self.PHYSICAL_SPACE and
            np.linalg.norm(self._agent_vel) < self.MAX_ACC * self._dt
        )
        self.traj_idx = 0
        self.current_trajectory = np.zeros((200, 2))
        self.casc_trajectory = np.zeros((self._safety_traj * self._plan_traj, 2))
        self.pred_current_trajectory = np.zeros((100, 2))
        self.exec_traj = []
        self.current_trajectory_vel = np.zeros((100, 2))
        self._traj_index = 0
        self.separating_planes = np.zeros((self.n_crowd, 4))


    def set_trajectory(self, positions, velocities=None):
        self._traj_index = 0
        positions = positions[:]
        # velocities = velocities[:self._traj_len]

        positions -= positions[0]
        positions += self._agent_pos + self._agent_vel * self._dt
        self.current_trajectory[
            self.traj_idx * self._traj_len:(self.traj_idx + 1) * self._traj_len
        ] = positions[:self._traj_len].copy()
        self.pred_current_trajectory = positions.copy()
        self.traj_idx += 1

        # velocities[0] += self._agent_vel * self._dt
        # positions = positions * 0
        # distances = velocities * self._dt
        # positions[0] = self._agent_pos
        # positions += distances
        # positions = np.cumsum(positions, 0)
        # self.current_trajectory_vel = positions.copy()


    def set_casc_trajectory(self, positions):
        self.casc_trajectory = positions + self._agent_pos
        self.current_trajectory = self.casc_trajectory[np.arange(
            0, self._plan_traj * self._safety_traj, self._safety_traj
        )]


    def c2p(self, cart):
        if len(cart.shape) > 1:
            r = np.linalg.norm(cart, axis=-1)
            theta = np.arctan2(cart[:, 1], cart[:, 0])
            return np.array([r, theta]).T
        else:
            r = np.linalg.norm(cart)
            theta = np.arctan2(cart[1], cart[0])
            return np.array([r, theta])


    def p2c(self, pol):
        x = pol[0] * np.cos(pol[1])
        y = pol[0] * np.sin(pol[1])
        return np.array([x, y])


    def set_separating_planes(self):
        for i in range(self.n_crowd):
            pos = self._agent_pos - self._crowd_poss[i]
            vec = pos / np.linalg.norm(pos)
            norm = np.array([-vec[1], vec[0]])
            self.separating_planes[i] = np.concatenate((
                self._crowd_poss[i] + vec * 2 * self.PHYSICAL_SPACE - norm * 50,
                norm * 100
            ))


    @property
    def dt(self) -> Union[float, int]:
        return self._dt


    @property
    def goal_pos(self):
        return self._goal_pos.copy()


    @property
    def current_pos(self):
        return self._agent_pos.copy()


    @property
    def current_vel(self):
        return self._agent_vel.copy()


    @property
    def crowd_pos_vel(self):
        return (self._crowd_poss.copy(), self._crowd_vels.copy())


    @property
    def wall_dist(self):
        return np.array([
            [self.W_BORDER - self._agent_pos[0], self.W_BORDER + self._agent_pos[0]],
            [self.H_BORDER - self._agent_pos[1], self.H_BORDER + self._agent_pos[1]]
        ]).flatten()


    @property
    def optimal_time(self):
        dist = np.linalg.norm(self._goal_pos - self._agent_pos)
        agent_vel = np.linalg.norm(self._agent_vel)
        time_to_max_vel = (self.AGENT_MAX_VEL - agent_vel) / self.MAX_ACC
        time_to_stop = agent_vel / self.MAX_ACC
        dist_to_max_acc = agent_vel * time_to_max_vel +\
            0.5 * self.MAX_ACC * time_to_max_vel ** 2
        dist_to_stop = agent_vel * time_to_stop - 0.5 * self.MAX_ACC * time_to_stop ** 2

        if dist_to_stop >= dist:
            return time_to_stop
        elif dist_to_max_acc + self.MAX_STOPPING_DIST > dist:
            # dx = t_acc * v0 + 0.5 * a * t_acc^2 + a * t_acc * t_dec - 0.5 * a * t_dec^2
            # 0 = v0 + a * t_acc - a * t_dec
            # replace in eq 1 t_dec with t_acc + v0 / a
            a = self.MAX_ACC
            b = 2 * agent_vel
            c = 0.5 * agent_vel ** 2 / self.MAX_ACC - dist
            if a == 0:
                t_acc = - c / b
            else:
                disc = (b ** 2) - (4 * a * c)
                t_acc = (-b + disc ** 0.5) / (2 * a)
            t_dec = t_acc + agent_vel / self.MAX_ACC
            return t_acc + t_dec
        else:
            # dx = t_acc * v0 + 0.5 * a * t_acc^2 +
            #      v_max * t_const +
            #      v_max * t_dec - 0.5 * a * t_dec^2
            t_acc = (self.AGENT_MAX_VEL - agent_vel) / self.MAX_ACC
            t_dec = self.AGENT_MAX_VEL / self.MAX_ACC
            t_const = (
                dist - t_acc * agent_vel - 0.5 * self.MAX_ACC * t_acc ** 2 -
                self.AGENT_MAX_VEL * t_dec + 0.5 * self.MAX_ACC * t_dec ** 2
            ) / self.AGENT_MAX_VEL
            return t_acc + t_dec + t_const


    def reset(
        self, *, seed: Optional[int] = None, options: Optional[Dict[str, Any]] = None
    ) -> Tuple[ObsType, Dict[str, Any]]:
        super(BaseCrowdNavigationEnv, self).reset(seed=seed, options=options)
        (
            self._agent_pos,
            self._agent_vel,
            self._goal_pos,
            self._crowd_poss,
            self._crowd_vels
        ) = self._start_env_vars()
        self._steps = 0
        self.traj_idx = 0
        self.exec_traj = [self._agent_pos]
        self._goal_reached = False
        self._is_collided = False
        self._current_reward = 0
        self.traj_pos = []
        return self._get_obs().copy(), {}


    def _start_env_vars(self):
        """
        Start positions for agent, goal and crowd in the 2D environment. The agent if
        initialized at the center with zero velocity.

        The goal is initialized inside the bounds with padding so the agent does not have
        to crash into the wall. The positions is generated using polar coordinates in
        order to define a minimal distance from the agent. This distance directly affects
        the probability for a member of the crowd to spawn between the agent and the goal.

        In order for the positions of each member of the crowd to be viable it should have
        a dist of at least (PERSONAL_SPACE + PHYSICAL_SPACE) from the agent and at least
        SOCIAL_SPACE to the goal. In order to encourage spawning of a crowd member between
        the agent and the goal, the property is hard coded. The first member of the crowd
        spawned will be placed exactly between the agent and the goal with some uniform
        noise of dimension PERSONAL_SPACE. With the parameter INTERCEPTOR_PERCENTAGE it is
        possible to define the size of the area perpendicular to the semgment connecting
        the agent and the goal. E.g

                       ┌─────────┐
                       │         │
                       │         │
        (agent)O       │    •    │       x(goal)
                       │         │
                       │         │
                       └─────────┘
                       <-PERSONAL>
                       <--SPACE-->

        The rectangle above represents the area from which unifrom sampling happens to
        find position between the agent and the goal. The random sample is rotated based
        on the segment connecting the agent and the goal in order for the sampling are to
        remain in the correct orientation. This sampling process is carried out only for
        the first member sampled while other members are sampled randomly inside the
        bounds. The sampled members of the crowd are shuffled in the end in order for the
        interceptor to be a random index in the list of members.

        The size of the environment and the initial minial goal position (apart from other
        constants set in the environment) directly affect the probability of spawning a
        member of the crowd between the agent and the goal (with some noise in its
        position as described above).
        """
        global seed, flip
        # if seed > 1:
        #     if flip:
        #         seed -= 1
        #     flip = not flip
        np.random.seed(seed)
        seed += 1
        if type(self).__name__ == "CrowdNavigationEnv" and self.const_vel:
            if self.one_way:
                agent_pos = np.array([-self.W_BORDER + self.PHYSICAL_SPACE * 2, 0])
            else:
                agent_pos = np.zeros(2)
        else:
            agent_pos = np.random.uniform(
                [-self.W_BORDER + self.PHYSICAL_SPACE * 1.2,
                 -self.H_BORDER + self.PHYSICAL_SPACE * 1.2],
                [self.W_BORDER - self.PHYSICAL_SPACE * 1.2,
                 self.H_BORDER - self.PHYSICAL_SPACE * 1.2]
            )
        agent_vel = np.zeros(2)
        if type(self).__name__ == "CrowdNavigationEnv" and self.const_vel and\
            self.one_way:
            goal_pos = np.random.uniform(
                [self.W_BORDER / 2,
                 -self.H_BORDER + self.PHYSICAL_SPACE],
                [self.W_BORDER - self.PHYSICAL_SPACE,
                 self.H_BORDER - self.PHYSICAL_SPACE]
            )
        else:
            goal_pos = agent_pos
            while np.linalg.norm(agent_pos - goal_pos) < 2 * self.PERSONAL_SPACE:
                goal_pos = np.random.uniform(
                    [-self.W_BORDER + self.PHYSICAL_SPACE,
                     -self.H_BORDER + self.PHYSICAL_SPACE],
                    [self.W_BORDER - self.PHYSICAL_SPACE,
                     self.H_BORDER - self.PHYSICAL_SPACE]
                )

        crowd_poss = np.zeros((self.n_crowd, 2))
        try_between = True
        for i in range(self.n_crowd):
            while True:
                if try_between:
                    direction = goal_pos - agent_pos
                    rot_deg = np.sign(direction[1]) *\
                        np.arccos(direction[0] / np.linalg.norm(direction))
                    # start from a sample between [-0.5, 0.5] and scale to
                    # [-PHYSICAL_SPACE / 2, INTERCEPTOR_PERCENTAGE * PHYSICAL_SPACE / 2]
                    rand = (np.random.rand(2) - 0.5) * self.PERSONAL_SPACE
                    rand[-1] *= self.INTERCEPTOR_PERCENTAGE
                    sampled_pos = (agent_pos + direction / 2) +\
                        self.rot_mat(rot_deg) @ rand
                    try_between = False
                else:
                    sampled_pos = np.random.uniform(
                        [-self.W_BORDER + self.PHYSICAL_SPACE,
                         -self.H_BORDER + self.PHYSICAL_SPACE],
                        [self.W_BORDER - self.PHYSICAL_SPACE,
                         self.H_BORDER - self.PHYSICAL_SPACE]
                    )
                no_crowd_collision = self.allow_collision or i == 0
                if not self.allow_collision and i > 0:
                    no_crowd_collision = np.sum(np.linalg.norm(  # at least one collision
                        crowd_poss[:i] - sampled_pos, axis=-1
                    ) < self.PERSONAL_SPACE * 2) == 0
                if (np.linalg.norm(sampled_pos - agent_pos) > self.MIN_CROWD_DIST and
                        np.linalg.norm(sampled_pos - goal_pos) > self.SOCIAL_SPACE and
                        no_crowd_collision):
                    crowd_poss[i] = sampled_pos
                    break

        # Shuffle crowd positions so interceptor is at random position
        np.random.shuffle(crowd_poss)

        return agent_pos, agent_vel, goal_pos, crowd_poss, np.zeros(crowd_poss.shape)


    def update_state(self, action):
        """
        Update robot position and velocity for time self._dt based on its dynamics.

        Args:
            action (numpy.ndarray): 2D array representing the acc for current step
        """
        if self.discrete_action:
            if self.velocity_control:
                action = np.array([
                    self.CARTESIAN_VEL[action[0]], self.CARTESIAN_VEL[action[1]]
                ])
            else:
                action = np.array([
                    self.CARTESIAN_ACC[action[0]], self.CARTESIAN_ACC[action[1]]
                ])

        self._last_agent_pos = self._agent_pos.copy()
        if self.velocity_control:
            vel = self.p2c(action) if self.polar and not self.non_polar_action else action
            acc = (vel - self._agent_vel) / self._dt
            acc_norm = np.linalg.norm(acc)
            if acc_norm > self.MAX_ACC:
                vel = self._agent_vel + acc / acc_norm * self.MAX_ACC * self._dt
            vel_norm = np.linalg.norm(vel)
            if vel_norm > self.AGENT_MAX_VEL:
                vel *= self.AGENT_MAX_VEL / vel_norm

            self._agent_pos += (self._agent_vel + vel) * self._dt / 2
            self._agent_vel = vel
        else:
            acc = action
            acc_norm = np.linalg.norm(acc)
            if acc_norm > self.MAX_ACC:
                acc *= self.MAX_ACC / acc_norm

            self._agent_pos += self._agent_vel * self._dt + acc * 0.5 * self._dt ** 2
            self._agent_vel += acc * self._dt

            agent_speed = np.linalg.norm(self._agent_vel)
            if agent_speed > self.AGENT_MAX_VEL:
                self._agent_vel *= self.AGENT_MAX_VEL / agent_speed

        # check bounds of the environment and the bounds of the maximum velocity
        self._agent_pos = np.clip(
            self._agent_pos,
            [-self.W_BORDER, -self.H_BORDER],
            [self.W_BORDER, self.H_BORDER]
        )


    def _get_reward(self, action: np.ndarray) -> (float, dict):
        raise NotImplementedError


    def _get_obs(self) -> ObsType:
        raise NotImplementedError


    def _check_collisions(self) -> bool:
        """
        Checks whether agent is to close to at leas one member of the crowd or is
        colliding with a wall
        """
        # Crowd
        if self.n_crowd > 0:
            if self.supersample_col:
                over_sample_by = self._dt / 0.01
                agent_poss = self._last_agent_pos + np.einsum(
                    "i,j->ij",
                    np.arange(0, int(over_sample_by) + 1),
                    self._agent_pos - self._last_agent_pos
                ) / over_sample_by
                crowd_poss = self._last_crowd_poss + np.einsum(
                    "i,kj->ikj",
                    np.arange(0, int(over_sample_by) + 1),
                    self._crowd_poss - self._last_crowd_poss
                ) / over_sample_by
                agent_poss = np.expand_dims(agent_poss, axis=1)
                if np.sum(np.linalg.norm(agent_poss - crowd_poss, axis=-1) <
                   [self.PHYSICAL_SPACE * 2] * self.n_crowd):
                    return True
            else:
                if np.sum(np.linalg.norm(self._agent_pos - self._crowd_poss, axis=-1) <
                   [self.PHYSICAL_SPACE * 2] * self.n_crowd):
                    return True
        # Walls
        if np.sum(np.abs(self._agent_pos) >
           np.array([self.W_BORDER, self.H_BORDER]) - self.PHYSICAL_SPACE):
            return True
        return False


    def _terminate(self, info) -> bool:
        raise NotImplementedError


    def close(self):
        super(BaseCrowdNavigationEnv, self).close()
        del self.fig<|MERGE_RESOLUTION|>--- conflicted
+++ resolved
@@ -33,13 +33,8 @@
         dt: float = 0.1,
         continuous_collision: bool = True,
     ):
-<<<<<<< HEAD
-        calling_frames = inspect.getouterframes(inspect.currentframe())[1:]
-        self.non_polar_action = False
-=======
         self.non_polar_action = False
         calling_frames = inspect.getouterframes(inspect.currentframe())[1:]
->>>>>>> 5753a960
         for c_frame in calling_frames:
             if "fancy_gym/envs/registry.py" in c_frame.filename:
                 self.non_polar_action = True
