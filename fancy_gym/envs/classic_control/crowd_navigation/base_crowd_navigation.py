--- conflicted
+++ resolved
@@ -152,16 +152,12 @@
             np.linalg.norm(self._agent_pos - self._goal_pos) < self.PHYSICAL_SPACE and
             np.linalg.norm(self._agent_vel) < self.MAX_ACC * self._dt
         )
-<<<<<<< HEAD
         self.traj_idx = 0
         self.current_trajectory = np.zeros((200, 2))
         self.casc_trajectory = np.zeros((self._safety_traj * self._plan_traj, 2))
         self.pred_current_trajectory = np.zeros((100, 2))
         self.exec_traj = []
-=======
         self.desired_position = np.empty(2)  # desired position when using ProDMP
-        self.current_trajectory = np.zeros((100, 2))
->>>>>>> 4c47f1e9
         self.current_trajectory_vel = np.zeros((100, 2))
         self._traj_index = 0
         self.separating_planes = np.zeros((self.n_crowd, 4))
