from typing import Tuple, Union

import numpy as np

from fancy_gym.black_box.raw_interface_wrapper import RawInterfaceWrapper
from fancy_gym.envs.classic_control.crowd_navigation.dynamics import (
    gen_mat_pos_acc,
    gen_vec_pos_vel,
    gen_mat_vel_acc,
    gen_mat_vc_pos_vel,
    gen_mat_vc_acc_vel
)
from fancy_gym.envs.classic_control.crowd_navigation.utils import replan_close


class MPWrapper_Crowd(RawInterfaceWrapper):

    mp_config = {
        'ProMP': {
            'controller_kwargs': {
                'p_gains': 0.6,
                'd_gains': 0.075,
            },
        },
        'DMP': {
            'controller_kwargs': {
                'p_gains': 0.6,
                'd_gains': 0.075,
            },
            'trajectory_generator_kwargs': {
                'weights_scale': 50,
            },
            'phase_generator_kwargs': {
                'alpha_phase': 2,
            },
        },
        # 'ProDMP': {
        #     'phase_generator_kwargs': {
        #         'tau': 10.,
        #     },
        #     'controller_kwargs': {
        #         'p_gains': 10,
        #         'd_gains': 5,
        #     },
        #     'trajectory_generator_kwargs': {
        #         'weights_scale': 10,
        #         'goal_scale': 5,
        #         'auto_scale_basis': True,
        #     },
        #     'basis_generator_kwargs': {
        #         'num_basis': 4,
        #     },
        #     'black_box_kwargs': {
        #         'replanning_schedule': lambda pos, vel, obs, action, t: t % 10 == 0
        #     }
        # },
        'ProDMP': {
            'phase_generator_kwargs': {
                'tau': 10.,  # self._dt * max_episode_steps
            },
            'controller_kwargs': {
                'controller_type': 'mpc',
                'mat_pos_acc': gen_mat_pos_acc(21, 0.1),
                'mat_pos_vel': gen_vec_pos_vel(21, 0.1),
                'mat_vel_acc': gen_mat_vel_acc(21, 0.1),
                'max_acc': 1.5,
                'max_vel': 3.0,
                'horizon': 21,  # 2 sec to stop (1 extra step is current step)
                'dt': 0.1,
                'min_dist_crowd': 0.8001,  # personal space of the members of the crowd
<<<<<<< HEAD
                'min_dist_wall': 0.41,  # physical space of agent + 0.1
=======
                'min_dist_wall': 0.41,  # physical space of agent + 0.01
>>>>>>> 5bb73042
            },
            'trajectory_generator_kwargs': {
                'weights_scale': 1,
                'goal_scale': 2,
            },
            'basis_generator_kwargs': {
                'num_basis': 3,
            },
            'black_box_kwargs': {
                # one second for dt of 0.1
                'replanning_schedule': lambda pos, vel, obs, action, t: t % 10 == 0,
                # 'duration': (21 + 10) * 0.1  # should be at least replan + MPC horizon
            }
        },
    }


    @property
    def context_mask(self):
        return np.hstack([
            [True] * (4 * (self.env.n_crowd + 1) + 4),  # goal-agent-crowd pos vel + walls
        ])


    @property
    def current_pos(self) -> Union[float, int, np.ndarray, Tuple]:
        return self.env.current_pos


    @property
    def current_vel(self) -> Union[float, int, np.ndarray, Tuple]:
        return self.env.current_vel


class MPWrapper_Crowd_Vel(MPWrapper_Crowd):
    mp_config = {
        'ProDMP': {
            'phase_generator_kwargs': {
                'tau': 10.,  # self._dt * max_episode_steps
            },
            'controller_kwargs': {
                'controller_type': 'mpc',
                'mat_vc_pos_vel': gen_mat_vc_pos_vel(21, 0.1),
                'mat_vc_acc_vel': gen_mat_vc_acc_vel(21, 0.1),
                'max_acc': 1.5,
                'max_vel': 3.0,
                'horizon': 21,  # 2 sec to stop (1 extra step is current step)
                'dt': 0.1,
                'velocity_control': True,
                'min_dist_crowd': 0.8001,  # personal space of the members of the crowd
<<<<<<< HEAD
                'min_dist_wall': 0.41,  # physical space of agent + 0.1
=======
                'min_dist_wall': 0.41,  # physical space of agent + 0.01
>>>>>>> 5bb73042
            },
            'trajectory_generator_kwargs': {
                'weights_scale': 1,
                'goal_scale': 2,
            },
            'basis_generator_kwargs': {
                'num_basis': 3,
            },
            'black_box_kwargs': {
                # one second for dt of 0.1
                'replanning_schedule': lambda pos, vel, obs, action, t: t % 10 == 0,
                # 'duration': (21 + 10) * 0.1  # should be at least replan + MPC horizon
            }
        },
    }<|MERGE_RESOLUTION|>--- conflicted
+++ resolved
@@ -68,11 +68,7 @@
                 'horizon': 21,  # 2 sec to stop (1 extra step is current step)
                 'dt': 0.1,
                 'min_dist_crowd': 0.8001,  # personal space of the members of the crowd
-<<<<<<< HEAD
-                'min_dist_wall': 0.41,  # physical space of agent + 0.1
-=======
                 'min_dist_wall': 0.41,  # physical space of agent + 0.01
->>>>>>> 5bb73042
             },
             'trajectory_generator_kwargs': {
                 'weights_scale': 1,
@@ -123,11 +119,7 @@
                 'dt': 0.1,
                 'velocity_control': True,
                 'min_dist_crowd': 0.8001,  # personal space of the members of the crowd
-<<<<<<< HEAD
-                'min_dist_wall': 0.41,  # physical space of agent + 0.1
-=======
                 'min_dist_wall': 0.41,  # physical space of agent + 0.01
->>>>>>> 5bb73042
             },
             'trajectory_generator_kwargs': {
                 'weights_scale': 1,
