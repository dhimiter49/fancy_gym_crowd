--- conflicted
+++ resolved
@@ -78,13 +78,10 @@
             self.vec_pos_vel = self.vec_pos_vel_crowd = 0.5 * self.dt
         else:
             self.mat_pos_control = self.mat_pos_acc
-<<<<<<< HEAD
-=======
             self.vec_pos_vel_crowd = np.concatenate([
                 self.vec_pos_vel[:self.N_crowd],
                 self.vec_pos_vel[self.N: self.N + self.N_crowd]
             ])
->>>>>>> c95856f8
 
         self.mat_pos_control_crowd = np.concatenate([
             self.mat_pos_control[:self.N_crowd],
@@ -243,12 +240,8 @@
                 np.eye(self.N_crowd) * vec[:, 0], np.eye(self.N_crowd) * vec[:, 1]
             ])
             v_cb = M_ca @ (
-<<<<<<< HEAD
-                -poss.flatten("F") + self.vec_pos_vel * np.repeat(agent_vel, self.N_crowd)
-=======
                 -poss.flatten("F") + self.vec_pos_vel_crowd *
                 np.repeat(agent_vel, self.N_crowd)
->>>>>>> c95856f8
             ) - np.array([self.min_dist_crowd] * self.N_crowd)
             M_cac = -M_ca @ self.mat_pos_control_crowd
             const_M.append(M_cac)
