from typing import Union, Tuple

from fancy_gym.black_box.controller.base_controller import BaseController
from qpsolvers import solve_qp
import numpy as np


class MPCController(BaseController):
    """
    A MPC controller that computes the acceleration for each time step given the reference
    positions and velocities. The solution is given by a QP problem that minimizes the
    distance to the reference position and state while upholding the boundaries. The
    optimization is computed for a horizon N and time step dt.

    :param horizon : horizon for which to optimize control
    :param dt : time step
    """

    def __init__(
        self,
        mat_pos_acc: np.ndarray,
        mat_pos_vel: np.ndarray,
        mat_vel_acc: np.ndarray,
        horizon: int = 20,
        dt: float = 0.1,
        control_limit: list = [],
    ):
        self.N = horizon
        self.dt = dt
        self.mat_pos_acc = mat_pos_acc
        self.vec_pos_vel = mat_pos_vel
        self.mat_vel_acc = mat_vel_acc
        self.control_limit = control_limit

    def get_action(self, des_pos, des_vel, c_pos, c_vel):
        actions = np.empty((self.N, 2))
        reference_pos = np.repeat(c_pos, self.N) -\
            np.hstack([des_pos[:self.N, 0], des_pos[:self.N, 1]])
        reference_vel = np.repeat(c_vel, self.N) -\
            np.hstack([des_vel[:self.N, 0], des_vel[:self.N, 1]])
<<<<<<< HEAD
        opt_M =  500 * self.mat_pos_acc ** 2 + 8 * self.mat_vel_acc ** 2
        opt_V =  (reference_pos + self.vec_pos_vel * np.repeat(c_vel, self.N)) @\
=======
        opt_M = 500 * self.mat_pos_acc ** 2 + 8 * self.mat_vel_acc ** 2
        opt_V = (reference_pos + self.vec_pos_vel * np.repeat(c_vel, self.N)) @\
>>>>>>> 1b60b665
            self.mat_pos_acc + 0.1 * reference_vel @ self.mat_vel_acc
        acc_b_min = np.ones(2 * self.N) * self.control_limit[0]
        acc_b_max = np.ones(2 * self.N) * self.control_limit[1]

        acc = solve_qp(opt_M, opt_V, lb=acc_b_min, ub=acc_b_max, solver="clarabel")
        actions[:, 0] = acc[: self.N]
        actions[:, 1] = acc[self.N :]
        return actions<|MERGE_RESOLUTION|>--- conflicted
+++ resolved
@@ -38,13 +38,8 @@
             np.hstack([des_pos[:self.N, 0], des_pos[:self.N, 1]])
         reference_vel = np.repeat(c_vel, self.N) -\
             np.hstack([des_vel[:self.N, 0], des_vel[:self.N, 1]])
-<<<<<<< HEAD
-        opt_M =  500 * self.mat_pos_acc ** 2 + 8 * self.mat_vel_acc ** 2
-        opt_V =  (reference_pos + self.vec_pos_vel * np.repeat(c_vel, self.N)) @\
-=======
         opt_M = 500 * self.mat_pos_acc ** 2 + 8 * self.mat_vel_acc ** 2
         opt_V = (reference_pos + self.vec_pos_vel * np.repeat(c_vel, self.N)) @\
->>>>>>> 1b60b665
             self.mat_pos_acc + 0.1 * reference_vel @ self.mat_vel_acc
         acc_b_min = np.ones(2 * self.N) * self.control_limit[0]
         acc_b_max = np.ones(2 * self.N) * self.control_limit[1]
