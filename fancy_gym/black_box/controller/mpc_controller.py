--- conflicted
+++ resolved
@@ -231,7 +231,6 @@
         Return:
             (numpy.ndarray): predicted positions of the crowd throughout the horizon
         """
-<<<<<<< HEAD
         new_crowd_vels = []
         if self.uncertainty in ["dir", "vel"]:
             alphas = np.pi - 5 * np.pi / 6 * (
@@ -263,10 +262,7 @@
                     new_crowd_vels[i] += np.linalg.norm(new_crowd_vels[i]) * 0.2
             crowd_vels = new_crowd_vels
 
-        return np.stack([crowd_poss] * self.N) + np.einsum(
-=======
         return np.stack([crowd_poss] * self.N_crowd) + np.einsum(
->>>>>>> f05fbe66
             'ijk,i->ijk',
             np.stack([crowd_vels] * self.N_crowd, 0) * self.dt,
             np.arange(1, self.N_crowd + 1)
