from typing import Tuple, Optional, Callable, Dict, Any

import gymnasium as gym
import numpy as np
from gymnasium import spaces
from gymnasium.core import ObsType
from mp_pytorch.mp.mp_interfaces import MPInterface

from fancy_gym.black_box.controller.base_controller import BaseController
from fancy_gym.black_box.controller.mpc_controller import MPCController
from fancy_gym.black_box.raw_interface_wrapper import RawInterfaceWrapper
from fancy_gym.utils.utils import get_numpy


class BlackBoxWrapper(gym.ObservationWrapper):

    def __init__(self,
                 env: RawInterfaceWrapper,
                 trajectory_generator: MPInterface,
                 tracking_controller: BaseController,
                 duration: float,
                 verbose: int = 1,
                 learn_sub_trajectories: bool = False,
                 replanning_schedule: Optional[
                     Callable[[np.ndarray, np.ndarray, np.ndarray, np.ndarray, int], bool]] = None,
                 reward_aggregation: Callable[[np.ndarray], float] = np.sum,
                 max_planning_times: int = np.inf,
                 condition_on_desired: bool = False
                 ):
        """
        gym.Wrapper for leveraging a black box approach with a trajectory generator.

        Args:
            env: The (wrapped) environment this wrapper is applied on
            trajectory_generator: Generates the full or partial trajectory
            tracking_controller: Translates the desired trajectory to raw action sequences
            duration: Length of the trajectory of the movement primitive in seconds
            verbose: level of detail for returned values in info dict.
            learn_sub_trajectories: Transforms full episode learning into learning sub-trajectories, similar to
                step-based learning
            replanning_schedule: callable that receives
            reward_aggregation: function that takes the np.ndarray of step rewards as input and returns the trajectory
                reward, default summation over all values.
        """
        super().__init__(env)

        self.duration = duration
        self.learn_sub_trajectories = learn_sub_trajectories
        self.do_replanning = replanning_schedule is not None
        self.replanning_schedule = replanning_schedule or (lambda *x: False)
        self.current_traj_steps = 0

        # trajectory generation
        self.traj_gen = trajectory_generator
        self.tracking_controller = tracking_controller
        # self.time_steps = np.linspace(0, self.duration, self.traj_steps)
        # self.traj_gen.set_mp_times(self.time_steps)
        self.traj_gen.set_duration(self.duration, self.dt)

        # check
        self.tau_bound = [-np.inf, np.inf]
        self.delay_bound = [-np.inf, np.inf]
        if hasattr(self.traj_gen.phase_gn, "tau_bound"):
            self.tau_bound = self.traj_gen.phase_gn.tau_bound
        if hasattr(self.traj_gen.phase_gn, "delay_bound"):
            self.delay_bound = self.traj_gen.phase_gn.delay_bound

        # reward computation
        self.reward_aggregation = reward_aggregation

        # spaces
        self.return_context_observation = not (
            learn_sub_trajectories or self.do_replanning)
        self.traj_gen_action_space = self._get_traj_gen_action_space()
        self.action_space = self._get_action_space()
        self.observation_space = self._get_observation_space()

        # rendering
        self.do_render = False
        self.verbose = verbose

        # condition value
        self.condition_on_desired = condition_on_desired
        self.condition_pos = None
        self.condition_vel = None

        self.max_planning_times = max_planning_times
        self.plan_steps = 0

    def observation(self, observation):
        # return context space if we are
        if self.return_context_observation:
            observation = observation[self.env.context_mask]
        # cast dtype because metaworld returns incorrect that throws gym error
        return observation.astype(self.observation_space.dtype)

<<<<<<< HEAD
    def condition_trajectory(self, action: np.ndarray, condition: np.ndarray) -> None:
        time_step = np.linalg.norm(
            (condition[:len(condition) // 2] - self.env.unwrapped.current_pos)
        ) / self.env.AGENT_MAX_VEL / self.dt
        time_step = min(time_step, self.duration / self.dt)
        # nself.env.unwrapped.set_stopping_point(int(time_step))
        self.traj_gen.set_params(get_numpy(self.traj_gen.get_condition_mean_std(
            int(time_step), condition, action
        )[0]))
=======
    def condition_trajectory(self, action: np.ndarray, condition: np.ndarray) -> int:
        time = self.env.unwrapped.optimal_time
        time_step = min(int(-(-time // self.dt)), self.duration / self.dt - 1)
        # self.env.unwrapped.set_stopping_point(int(time_step))
        self.traj_gen.set_params(get_numpy(self.traj_gen.get_condition_mean_std(
            int(time_step), condition, action
        )[0]))
        return time_step
>>>>>>> 1556299f

    def get_trajectory(self, action: np.ndarray, condition: np.ndarray = None) -> Tuple:
        duration = self.duration
        if self.learn_sub_trajectories:
            duration = None
            # reset  with every new call as we need to set all arguments, such as tau, delay, again.
            # If we do not do this, the traj_gen assumes we are continuing the trajectory.
            self.traj_gen.reset()

        clipped_params = np.clip(
            action[0] if condition is not None else action,
            self.traj_gen_action_space.low,
            self.traj_gen_action_space.high
        )
        self.traj_gen.set_params(clipped_params)
        init_time = np.array(
            0 if not self.do_replanning else self.current_traj_steps * self.dt)

        condition_pos = self.condition_pos if self.condition_pos is not None else self.env.unwrapped.current_pos
        condition_vel = self.condition_vel if self.condition_vel is not None else self.env.unwrapped.current_vel

        self.traj_gen.set_initial_conditions(
            init_time, condition_pos, condition_vel)
        self.traj_gen.set_duration(duration, self.dt)

        if condition is not None:
<<<<<<< HEAD
            self.condition_trajectory([clipped_params, action[1]], condition)
=======
            time_step = self.condition_trajectory([clipped_params, action[1]], condition)
>>>>>>> 1556299f
        position = get_numpy(self.traj_gen.get_traj_pos())
        velocity = get_numpy(self.traj_gen.get_traj_vel())
        if condition is not None:
            after_cond = len(position) - 1 - time_step
            if after_cond > 0:
                position[time_step + 1:] = np.stack([position[time_step]] * after_cond)
                velocity[time_step + 1:] = np.stack([velocity[time_step]] * after_cond)

        return position, velocity

    def _get_traj_gen_action_space(self):
        """This function can be used to set up an individual space for the parameters of the traj_gen."""
        min_action_bounds, max_action_bounds = self.traj_gen.get_params_bounds()
        action_space = gym.spaces.Box(low=min_action_bounds.numpy(), high=max_action_bounds.numpy(),
                                      dtype=self.env.action_space.dtype)
        return action_space

    def _get_action_space(self):
        """
        This function can be used to modify the action space for considering actions which are not learned via movement
        primitives. E.g. ball releasing time for the beer pong task. By default, it is the parameter space of the
        movement primitive.
        Only needs to be overwritten if the action space needs to be modified.
        """
        try:
            return self.traj_gen_action_space
        except AttributeError:
            return self._get_traj_gen_action_space()

    def _get_observation_space(self):
        if self.return_context_observation:
            mask = self.env.context_mask
            # return full observation
            min_obs_bound = self.env.observation_space.low[mask]
            max_obs_bound = self.env.observation_space.high[mask]
            return spaces.Box(low=min_obs_bound, high=max_obs_bound, dtype=self.env.observation_space.dtype)
        return self.env.observation_space

    def step(self, action: np.ndarray):
        """ This function generates a trajectory based on a MP and then does the usual loop over reset and step"""

        if isinstance(action, tuple):
            condition = np.concatenate([self.unwrapped.goal_pos, np.zeros(2)])
            position, velocity = self.get_trajectory(action, condition)
        else:
            position, velocity = self.get_trajectory(action)
        action = action[0] if isinstance(action, tuple) else action
        position, velocity = self.env.set_episode_arguments(action, position, velocity)
        traj_is_valid, position, velocity = self.env.preprocessing_and_validity_callback(action, position, velocity,
                                                                                         self.tau_bound, self.delay_bound)

        trajectory_length = len(position)
        rewards = np.zeros(shape=(trajectory_length,))
        if self.verbose >= 2:
            actions = np.zeros(shape=(trajectory_length,) +
                               self.env.action_space.shape)
            observations = np.zeros(shape=(trajectory_length,) + self.env.observation_space.shape,
                                    dtype=self.env.observation_space.dtype)

        infos = dict()
        terminated, truncated = False, False

        if not traj_is_valid:
            obs, trajectory_return, terminated, truncated, infos = self.env.invalid_traj_callback(action, position, velocity,
                                                                                                  self.return_context_observation, self.tau_bound, self.delay_bound)
            return self.observation(obs), trajectory_return, terminated, truncated, infos

        self.plan_steps += 1
        self.env.unwrapped.set_trajectory(position.copy(), velocity.copy())
        for t, (pos, vel) in enumerate(zip(position, velocity)):
            if not isinstance(self.tracking_controller, MPCController):
                step_action = self.tracking_controller.get_action(
                    pos, vel, self.env.unwrapped.current_pos, self.env.unwrapped.current_vel)
                c_action = np.clip(
                    step_action, self.env.action_space.low, self.env.action_space.high)
            else:
                step_action = self.tracking_controller.get_action(
                    position[t:].copy(),
                    velocity[t:].copy(),
                    self.env.unwrapped.current_pos,
                    self.env.unwrapped.current_vel,
                    self.env.unwrapped.wall_dist,
                    self.env.unwrapped.crowd_pos_vel,
                )
                c_action = step_action[0]
            obs, c_reward, terminated, truncated, info = self.env.step(
                c_action)
            rewards[t] = c_reward

            if self.verbose >= 2:
                actions[t, :] = c_action
                observations[t, :] = obs

            for k, v in info.items():
                elems = infos.get(k, [None] * trajectory_length)
                elems[t] = v
                infos[k] = elems

            if self.do_render:
                self.env.render()


            if terminated or truncated or (self.replanning_schedule(self.env.unwrapped.current_pos, self.env.unwrapped.current_vel, obs, c_action, t + 1 + self.current_traj_steps) and self.plan_steps < self.max_planning_times):

                if self.condition_on_desired:
                    self.condition_pos = pos
                    self.condition_vel = vel

                break

        infos.update({k: v[:t + 1] for k, v in infos.items()})
        self.current_traj_steps += t + 1

        if self.verbose >= 2:
            infos['positions'] = position
            infos['velocities'] = velocity
            infos['step_actions'] = actions[:t + 1]
            infos['step_observations'] = observations[:t + 1]
            infos['step_rewards'] = rewards[:t + 1]

        infos['trajectory_length'] = t + 1
        trajectory_return = self.reward_aggregation(rewards[:t + 1])
        return self.observation(obs), trajectory_return, terminated, truncated, infos

    def render(self):
        self.do_render = True

    def reset(self, *, seed: Optional[int] = None, options: Optional[Dict[str, Any]] = None) \
            -> Tuple[ObsType, Dict[str, Any]]:
        self.current_traj_steps = 0
        self.plan_steps = 0
        self.traj_gen.reset()
        self.condition_pos = None
        self.condition_vel = None
        if isinstance(self.tracking_controller, MPCController):
            self.tracking_controller.flush()
        return super(BlackBoxWrapper, self).reset(seed=seed, options=options)<|MERGE_RESOLUTION|>--- conflicted
+++ resolved
@@ -94,17 +94,6 @@
         # cast dtype because metaworld returns incorrect that throws gym error
         return observation.astype(self.observation_space.dtype)
 
-<<<<<<< HEAD
-    def condition_trajectory(self, action: np.ndarray, condition: np.ndarray) -> None:
-        time_step = np.linalg.norm(
-            (condition[:len(condition) // 2] - self.env.unwrapped.current_pos)
-        ) / self.env.AGENT_MAX_VEL / self.dt
-        time_step = min(time_step, self.duration / self.dt)
-        # nself.env.unwrapped.set_stopping_point(int(time_step))
-        self.traj_gen.set_params(get_numpy(self.traj_gen.get_condition_mean_std(
-            int(time_step), condition, action
-        )[0]))
-=======
     def condition_trajectory(self, action: np.ndarray, condition: np.ndarray) -> int:
         time = self.env.unwrapped.optimal_time
         time_step = min(int(-(-time // self.dt)), self.duration / self.dt - 1)
@@ -113,7 +102,6 @@
             int(time_step), condition, action
         )[0]))
         return time_step
->>>>>>> 1556299f
 
     def get_trajectory(self, action: np.ndarray, condition: np.ndarray = None) -> Tuple:
         duration = self.duration
@@ -140,11 +128,7 @@
         self.traj_gen.set_duration(duration, self.dt)
 
         if condition is not None:
-<<<<<<< HEAD
-            self.condition_trajectory([clipped_params, action[1]], condition)
-=======
             time_step = self.condition_trajectory([clipped_params, action[1]], condition)
->>>>>>> 1556299f
         position = get_numpy(self.traj_gen.get_traj_pos())
         velocity = get_numpy(self.traj_gen.get_traj_vel())
         if condition is not None:
