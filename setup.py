--- conflicted
+++ resolved
@@ -9,16 +9,10 @@
     'dmc': ['dm_control>=1.0.1'],
     'metaworld': ['metaworld @ git+https://github.com/Farama-Foundation/Metaworld.git@3ced29c8cee6445386eba32e92870d664ad5e6e3#egg=metaworld',
                   'mujoco-py<2.2,>=2.1',
-<<<<<<< HEAD
                   ],
     'box2d': ['gymnasium[box2d]>=0.26.0'],
     'testing': ['pytest'],
-=======
-                  'scipy',
-                  'gym>=0.15.4',
-                  ],
     "mujoco": ["gymnasium[mujoco]"],
->>>>>>> c53924d9
 }
 
 # All dependencies
@@ -56,13 +50,8 @@
     ],
     extras_require=extras,
     install_requires=[
-<<<<<<< HEAD
         'gymnasium>=0.26.0'
         'mp_pytorch<=0.1.3'
-=======
-        'gymnasium',
-        'mp_pytorch @ git+https://github.com/ALRhub/MP_PyTorch.git@main'
->>>>>>> c53924d9
     ],
     packages=[package for package in find_packages(
     ) if package.startswith("fancy_gym")],
